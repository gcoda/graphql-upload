# apollo-upload-server changelog

## Next

* Updated dependencies.
* Smarter Babel config with `.babelrc.js`.
<<<<<<< HEAD
* Modular project structure that works better for native ESM.
* Now exporting errors, so consumers can use `instanceof` with them.
* Refactor to use fewer Busboy event listeners.
* Improved error handling, fixing [#26](https://github.com/jaydenseric/apollo-upload-server/issues/26):
  * [Misordered multipart fields](https://github.com/jaydenseric/graphql-multipart-request-spec) cause `processRequest` to throw a middleware error.
  * The `map` field provided by the client is used to naively check the `maxFiles` option is not exceeded for an immediate middleware error, even though the real number of files to parse might not match in a malformed request.
  * A `scalar Upload` promise rejects with an error if the file was missing from the request.
  * Already if a file exceeds the `maxFileSize` option the file is truncated, the stream emits a `limit` event and `stream.truncated === true`. Now an `error` event is also emitted with a meaningful message.
  * Aborting requests from the client causes `scalar Upload` promises to reject with a meaningful error for file upload streams that have not yet been parsed. For streams being parsed an `error` event is emitted and `stream.truncated === true`. It is up to consumers to cleanup aborted streams in their resolvers.
=======
* Transpile and polyfill for Node.js v6.10+ (down from v7.6+) to [support AWS Lambda](https://docs.aws.amazon.com/lambda/latest/dg/current-supported-versions.html), fixing [#33](https://github.com/jaydenseric/apollo-upload-server/issues/33).
>>>>>>> ff8744cc

## 4.0.0-alpha.1

* New API to support the [GraphQL multipart request spec v2.0.0-alpha.2](https://github.com/jaydenseric/graphql-multipart-request-spec/releases/tag/v2.0.0-alpha.2). Files no longer upload to the filesystem; [readable streams](https://nodejs.org/api/stream.html#stream_readable_streams) are used in resolvers instead. Fixes [#13](https://github.com/jaydenseric/apollo-upload-server/issues/13) via [#22](https://github.com/jaydenseric/apollo-upload-server/pull/22).
* Export a new `Upload` scalar type to use in place of the old `Upload` input type. It represents a file upload promise that resolves an object containing `stream`, `filename`, `mimetype` and `encoding`.
* Deprecated the `uploadDir` middleware option.
* Added new `maxFieldSize`, `maxFileSize` and `maxFiles` middleware options.
* `graphql` is now a peer dependency.
* Middleware are now arrow functions.

## 3.0.0

* Updated Node.js support from v6.4+ to v7.6+.
* Using Babel directly, dropping Rollup.
* New directory structure for compiled files.
* Module files now have `.mjs` extension.
* No longer publish the `src` directory.
* No more sourcemaps.
* Use an arrow function for the Koa middleware, to match the Express middleware.
* Express middleware now passes on errors instead of blocking, via [#20](https://github.com/jaydenseric/apollo-upload-server/pull/20).
* Compiled code is now prettier.
* Prettier markdown files.
* Updated package keywords.
* Updated an Apollo documentation link in the changelog.
* Readme improvements:
  * Added links to badges.
  * Removed the inspiration links; they are less relevant to the evolved codebase.
  * Fixed an Apollo link.
  * Replaced example resolver code with a link to the [Apollo upload examples](https://github.com/jaydenseric/apollo-upload-examples).

## 2.0.4

* Updated dependencies.
* Readme tweaks including a new licence badge.

## 2.0.3

* Updated dependencies.
* Removed `package-lock.json`. Lockfiles are [not recommended](https://github.com/sindresorhus/ama/issues/479#issuecomment-310661514) for packages.
* Moved Babel config out of `package.json` to prevent issues when consumers run Babel over `node_modules`.
* Readme tweaks and fixes:
  * Renamed the `File` input type `Upload` for clarity.
  * Wording and formatting improvements.
  * Covered React Native.
  * Documented custom middleware.

## 2.0.2

* Updated dependencies.
* Added a changelog.
* Dropped Yarn in favor of npm@5. Removed `yarn.lock` and updated install instructions.
* Set targeted Node version as a string for `babel-preset-env`.
* New ESLint config. Dropped [Standard Style](https://standardjs.com) and began using [Prettier](https://github.com/prettier/eslint-plugin-prettier).
* Using [lint-staged](https://github.com/okonet/lint-staged) to ensure contributors don't commit lint errors.
* Removed `build:watch` script. Use `npm run build -- --watch` directly.

## 2.0.1

* Updated dependencies.
* Support regular requests from clients other than apollo-upload-client again, fixing [#4](https://github.com/jaydenseric/apollo-upload-server/issues/4).
* Removed incorrect commas from example GraphQL input type.

## 2.0.0

* Support `apollo-upload-client` v3 and [query batching](https://apollographql.com/docs/apollo-server/requests.html#batching).
* Clearer package description.

## 1.1.0

* Updated dependencies.
* Exporting a new helper function for processing requests. It can be used to create custom middleware, or middleware for unsupported routers.
* Exporting new Koa middleware.
* Upload directory is ensured on every request now. While slightly less efficient, it prevents major errors when if it is deleted while the server is running.
* Documented npm install as well as Yarn.
* Typo fix in the readme.

## 1.0.2

* Fixed broken Github deep links in the readme.
* Readme rewording.
* Simplified `package.json` description.

## 1.0.1

* Added missing metadata to `package.json`.
* Added a link to apollographql/graphql-server in the readme.

## 1.0.0

* Initial release.<|MERGE_RESOLUTION|>--- conflicted
+++ resolved
@@ -4,7 +4,7 @@
 
 * Updated dependencies.
 * Smarter Babel config with `.babelrc.js`.
-<<<<<<< HEAD
+* Transpile and polyfill for Node.js v6.10+ (down from v7.6+) to [support AWS Lambda](https://docs.aws.amazon.com/lambda/latest/dg/current-supported-versions.html), fixing [#33](https://github.com/jaydenseric/apollo-upload-server/issues/33).
 * Modular project structure that works better for native ESM.
 * Now exporting errors, so consumers can use `instanceof` with them.
 * Refactor to use fewer Busboy event listeners.
@@ -14,9 +14,6 @@
   * A `scalar Upload` promise rejects with an error if the file was missing from the request.
   * Already if a file exceeds the `maxFileSize` option the file is truncated, the stream emits a `limit` event and `stream.truncated === true`. Now an `error` event is also emitted with a meaningful message.
   * Aborting requests from the client causes `scalar Upload` promises to reject with a meaningful error for file upload streams that have not yet been parsed. For streams being parsed an `error` event is emitted and `stream.truncated === true`. It is up to consumers to cleanup aborted streams in their resolvers.
-=======
-* Transpile and polyfill for Node.js v6.10+ (down from v7.6+) to [support AWS Lambda](https://docs.aws.amazon.com/lambda/latest/dg/current-supported-versions.html), fixing [#33](https://github.com/jaydenseric/apollo-upload-server/issues/33).
->>>>>>> ff8744cc
 
 ## 4.0.0-alpha.1
 
