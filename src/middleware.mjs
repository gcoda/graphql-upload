import Busboy from 'busboy'
import objectPath from 'object-path'
import {
  SPEC_URL,
  MaxFileSizeUploadError,
  MaxFilesUploadError,
  MapBeforeOperationsUploadError,
  FilesBeforeMapUploadError,
  FileMissingUploadError,
  UploadPromiseDisconnectUploadError,
  FileStreamDisconnectUploadError
} from './errors'

class Upload {
  constructor() {
    this.promise = new Promise((resolve, reject) => {
      this.reject = reject
      this.resolve = file => {
        this.file = file

        file.stream.once('end', () => {
          this.done = true
        })

        // Monkey patch busboy to emit an error when a file is too big.
        file.stream.once('limit', () =>
          file.stream.destroy(
            new MaxFileSizeUploadError(
              'File truncated as it exceeds the size limit.'
            )
          )
        )

        resolve(file)
      }
    })
  }
}

export const processRequest = (
  request,
  { maxFieldSize, maxFileSize, maxFiles } = {}
) =>
  new Promise((resolve, reject) => {
    const parser = new Busboy({
      headers: request.headers,
      limits: {
        fieldSize: maxFieldSize,
        fields: 2, // Only operations and map.
        fileSize: maxFileSize,
        files: maxFiles
      }
    })

    let operations
    let operationsPath
    let map

    const close = () => {
      if (map)
        for (const upload of map.values())
          if (!upload.file)
            upload.reject(
              new UploadPromiseDisconnectUploadError(
                'Request disconnected before file upload stream parsing.'
              )
            )
          else if (!upload.done && !upload.file.stream.truncated) {
            upload.file.stream.truncated = true

            // Prevent a crash if the stream disconnects before the consumers’
            // error listeners can attach.
            if (!upload.file.stream.listenerCount('error'))
              upload.file.stream.once('error', () => {})

            upload.file.stream.destroy(
              new FileStreamDisconnectUploadError(
                'Request disconnected during file upload stream parsing.'
              )
            )
          }
    }

    parser.on('field', (fieldName, value) => {
      switch (fieldName) {
        case 'operations':
          operations = JSON.parse(value)
          operationsPath = objectPath(operations)
          break
        case 'map': {
          if (!operations)
            return reject(
              new MapBeforeOperationsUploadError(
                `Misordered multipart fields; “map” should follow “operations” (${SPEC_URL}).`,
                400
              )
            )

          const mapEntries = Object.entries(JSON.parse(value))

          // Check max files is not exceeded, even though the number of files
          // to parse might not match the map provided by the client.
          if (mapEntries.length > maxFiles)
            return reject(
              new MaxFilesUploadError(
                `${maxFiles} max file uploads exceeded.`,
                413
              )
            )

          map = new Map()
          for (const [fieldName, paths] of mapEntries) {
            map.set(fieldName, new Upload())

            // Repopulate operations with the promise wherever the file occurred
            // for use by the Upload scalar.
            for (const path of paths)
              operationsPath.set(path, map.get(fieldName).promise)
          }

          resolve({ operations, map })
        }
      }
    })

    parser.on('file', (fieldName, stream, filename, encoding, mimetype) => {
      if (!map)
        return reject(
          new FilesBeforeMapUploadError(
            `Misordered multipart fields; files should follow “map” (${SPEC_URL}).`,
            400
          )
        )

      if (map.has(fieldName))
        // File is expected.
        map.get(fieldName).resolve({
          stream,
          filename,
          mimetype,
          encoding
        })
      // Discard the unexpected file.
      else stream.resume()
    })

    parser.once('filesLimit', () => {
      if (map)
        for (const upload of map.values())
          if (!upload.file)
            upload.reject(
              new MaxFilesUploadError(`${maxFiles} max file uploads exceeded.`)
            )
    })

    parser.once('finish', () => {
      if (map)
        for (const upload of map.values())
          if (!upload.file)
            upload.reject(
              new FileMissingUploadError('File missing in the request.')
            )
    })

<<<<<<< HEAD
    parser.on('error', () => null)

    request.on('close', () => {
      if (map)
        for (const upload of map.values())
          if (!upload.file)
            upload.reject(
              new UploadPromiseDisconnectUploadError(
                'Request disconnected before file upload stream parsing.'
              )
            )
          else if (!upload.done) {
            upload.file.stream.truncated = true
            upload.file.stream.emit(
              'error',
              new FileStreamDisconnectUploadError(
                'Request disconnected during file upload stream parsing.'
              )
            )
          }
    })
=======
    parser.on('error', close)

    request.on('close', close)
>>>>>>> 986efa6d

    request.pipe(parser)
  })

export const apolloUploadKoa = options => async (ctx, next) => {
  if (!ctx.request.is('multipart/form-data')) return next()

  // add uploads to the request
  const { operations, map } = await processRequest(ctx.req, options)
  ctx.request.body = operations

  try {
    ctx.respond = false
    await next()
  } finally {
    await Promise.all(
      [...map.values()].map(async upload => {
        if (upload.done) return

        await upload.promise
        return new Promise(resolve => {
          upload.file.stream.on('end', resolve)
          upload.file.stream.on('error', resolve)
          if (!upload.file.stream.readableFlowing) upload.file.stream.resume()
        })
      })
    )

    ctx.respond = true
    if (ctx.body) ctx.body = ctx.body
  }
}

export const apolloUploadExpress = options => (request, response, next) => {
  if (!request.is('multipart/form-data')) return next()
  processRequest(request, options)
    .then(({ operations }) => {
      request.body = operations
      next()
    })
    .catch(error => {
      if (error.status && error.expose) response.status(error.status)
      next(error)
    })
}<|MERGE_RESOLUTION|>--- conflicted
+++ resolved
@@ -162,33 +162,9 @@
             )
     })
 
-<<<<<<< HEAD
-    parser.on('error', () => null)
-
-    request.on('close', () => {
-      if (map)
-        for (const upload of map.values())
-          if (!upload.file)
-            upload.reject(
-              new UploadPromiseDisconnectUploadError(
-                'Request disconnected before file upload stream parsing.'
-              )
-            )
-          else if (!upload.done) {
-            upload.file.stream.truncated = true
-            upload.file.stream.emit(
-              'error',
-              new FileStreamDisconnectUploadError(
-                'Request disconnected during file upload stream parsing.'
-              )
-            )
-          }
-    })
-=======
     parser.on('error', close)
 
     request.on('close', close)
->>>>>>> 986efa6d
 
     request.pipe(parser)
   })
